--- conflicted
+++ resolved
@@ -23,13 +23,8 @@
 
 
 # Following the OCP tutorial: https://github.com/Open-Catalyst-Project/tutorial
-<<<<<<< HEAD
-@pytest.fixture(scope="class")
-def atoms(request) -> None:
-=======
 @pytest.fixture()
 def atoms() -> Atoms:
->>>>>>> 0baa0cc4
     atoms = fcc111("Pt", size=(2, 2, 5), vacuum=10.0)
     add_adsorbate(atoms, "O", height=1.2, position="fcc")
     return atoms
@@ -55,49 +50,6 @@
 
 # First let's just make sure all checkpoints are being loaded without any
 # errors as part of the ASE calculator setup.
-<<<<<<< HEAD
-@pytest.mark.parametrize(
-    "model_url",
-    [
-        # SchNet
-        "https://dl.fbaipublicfiles.com/opencatalystproject/models/2020_11/s2ef/schnet_all_large.pt",
-        # DimeNet++
-        "https://dl.fbaipublicfiles.com/opencatalystproject/models/2021_02/s2ef/dimenetpp_all.pt",
-        # GemNet-dT
-        "https://dl.fbaipublicfiles.com/opencatalystproject/models/2021_08/s2ef/gemnet_t_direct_h512_all.pt",
-        # PaiNN
-        "https://dl.fbaipublicfiles.com/opencatalystproject/models/2022_05/s2ef/painn_h512_s2ef_all.pt",
-        # GemNet-OC
-        "https://dl.fbaipublicfiles.com/opencatalystproject/models/2023_03/s2ef/gemnet_oc_base_s2ef_all_md.pt",
-        # SCN
-        "https://dl.fbaipublicfiles.com/opencatalystproject/models/2023_03/s2ef/scn_all_md_s2ef.pt",
-        # Equiformer v2  # already tested in test_relaxation_final_energy
-        # "https://dl.fbaipublicfiles.com/opencatalystproject/models/2023_06/oc20/s2ef/eq2_153M_ec4_allmd.pt",
-        # eSCNm # already tested in test_random_seed_final_energy
-        # "https://dl.fbaipublicfiles.com/opencatalystproject/models/2023_03/s2ef/escn_l6_m3_lay20_all_md_s2ef.pt",
-    ],
-)
-def test_calculator_setup(model_url):
-    with get_with_retry(model_url) as r:
-        r.raise_for_status()
-        _ = OCPCalculator(checkpoint_path=io.BytesIO(r.content), cpu=True)
-
-
-def test_relaxation_final_energy(atoms, snapshot):
-    # Run an adslab relaxation using the ASE calculator and ase.optimize.BFGS
-    # with one model and compare the final energy.
-    random.seed(1)
-    torch.manual_seed(1)
-
-    equiformerv2_url = "https://dl.fbaipublicfiles.com/opencatalystproject/models/2023_06/oc20/s2ef/eq2_153M_ec4_allmd.pt"
-
-    with get_with_retry(equiformerv2_url) as r:
-        r.raise_for_status()
-        calc = OCPCalculator(checkpoint_path=io.BytesIO(r.content), cpu=True)
-
-    assert "energy" in calc.implemented_properties
-    assert "forces" in calc.implemented_properties
-=======
 def test_calculator_setup(checkpoint_path):
     _ = OCPCalculator(checkpoint_path=checkpoint_path, cpu=True)
 
@@ -112,7 +64,9 @@
         ),
         cpu=True,
     )
->>>>>>> 0baa0cc4
+
+    assert "energy" in calc.implemented_properties
+    assert "forces" in calc.implemented_properties
 
     atoms.set_calculator(calc)
     opt = BFGS(atoms)
@@ -121,41 +75,13 @@
     assert snapshot == round(atoms.get_potential_energy(), 2)
 
 
-<<<<<<< HEAD
-def test_random_seed_final_energy(atoms):
-    # too big to run on CircleCI or github
-    # escn_url = "https://dl.fbaipublicfiles.com/opencatalystproject/models/2023_03/s2ef/escn_l6_m3_lay20_all_md_s2ef.pt"
-    escn_url = "https://dl.fbaipublicfiles.com/opencatalystproject/models/2023_03/s2ef/escn_l4_m2_lay12_2M_s2ef.pt"
-=======
 # test random seed final energy with eSCN
 def test_random_seed_final_energy(atoms, tmp_path):
     # too big to run on CircleCI on github
->>>>>>> 0baa0cc4
     seeds = [100, 200, 100]
     results_by_seed = {}
     # compute the value for each seed , make sure repeated seeds have the exact same output
 
-<<<<<<< HEAD
-    with get_with_retry(escn_url) as r:
-        for seed in seeds:
-            calc = OCPCalculator(
-                checkpoint_path=io.BytesIO(r.content),
-                cpu=True,
-                seed=seed,
-            )
-
-            atoms.set_calculator(calc)
-
-            energy = atoms.get_potential_energy()
-            if seed in results_by_seed:
-                assert results_by_seed[seed] == energy
-            else:
-                results_by_seed[seed] = energy
-        # make sure different seeds give slightly different results , expected due to discretization error in grid
-        for seed_a in set(seeds):
-            for seed_b in set(seeds) - set([seed_a]):
-                assert results_by_seed[seed_a] != results_by_seed[seed_b]
-=======
     checkpoint_path = model_name_to_local_file(
         "eSCN-L4-M2-Lay12-S2EF-OC20-2M", tmp_path
     )
@@ -173,5 +99,4 @@
     # make sure different seeds give slightly different results , expected due to discretization error in grid
     for seed_a in set(seeds):
         for seed_b in set(seeds) - {seed_a}:
-            assert results_by_seed[seed_a] != results_by_seed[seed_b]
->>>>>>> 0baa0cc4
+            assert results_by_seed[seed_a] != results_by_seed[seed_b]