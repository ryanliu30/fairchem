"""
Copyright (c) Meta, Inc. and its affiliates.

This source code is licensed under the MIT license found in the
LICENSE file in the root directory of this source tree.



Utilities to interface OCP models/trainers with the Atomic Simulation
Environment (ASE)
"""

from __future__ import annotations

import copy
import logging
from types import MappingProxyType
from typing import TYPE_CHECKING

import torch
from ase import Atoms
from ase.calculators.calculator import Calculator
from ase.calculators.singlepoint import SinglePointCalculator
from ase.constraints import FixAtoms

from fairchem.core.common.registry import registry
from fairchem.core.common.utils import (
    load_config,
    setup_imports,
    setup_logging,
    update_config,
)
from fairchem.core.datasets import data_list_collater
from fairchem.core.models.model_registry import model_name_to_local_file
from fairchem.core.preprocessing import AtomsToGraphs

if TYPE_CHECKING:
    from torch_geometric.data import Batch


# system level model predictions have different shapes than expected by ASE
ASE_PROP_RESHAPE = MappingProxyType(
    {"stress": (-1, 3, 3), "dielectric_tensor": (-1, 3, 3)}
)


def batch_to_atoms(
    batch: Batch, results: dict[str, torch.Tensor] | None = None
) -> list[Atoms]:
    """Convert a data batch to ase Atoms

    Args:
        batch: data batch
        results: dictionary with predicted result tensors. If no results are given,
            energy and forces are assumed to be included in the batch

    Returns:
        list of Atoms
    """
    n_systems = batch.natoms.shape[0]
    natoms = batch.natoms.tolist()
    numbers = torch.split(batch.atomic_numbers, natoms)
    fixed = torch.split(batch.fixed.to(torch.bool), natoms)
    if results is not None:
        results = {
            key: val.view(ASE_PROP_RESHAPE.get(key, -1)).tolist()
            if len(val) == len(batch)
            else [v.cpu().detach().numpy() for v in torch.split(val, natoms)]
            for key, val in results.items()
        }
    else:
        results = {
            "energy": batch.energy.view(-1).tolist(),
            "forces": [
                v.cpu().detach().numpy() for v in torch.split(batch.forces, natoms)
            ],
        }

    positions = torch.split(batch.pos, natoms)
    tags = torch.split(batch.tags, natoms)
    cells = batch.cell

    atoms_objects = []
    for idx in range(n_systems):
        atoms = Atoms(
            numbers=numbers[idx].tolist(),
            positions=positions[idx].cpu().detach().numpy(),
            tags=tags[idx].tolist(),
            cell=cells[idx].cpu().detach().numpy(),
            constraint=FixAtoms(mask=fixed[idx].tolist()),
            pbc=[True, True, True],
        )
        calc = SinglePointCalculator(
            atoms=atoms, **{key: val[idx] for key, val in results.items()}
        )
        atoms.set_calculator(calc)
        atoms_objects.append(atoms)

    return atoms_objects


class OCPCalculator(Calculator):
    """ASE based calculator using an OCP model"""

    _reshaped_props = ASE_PROP_RESHAPE

    def __init__(
        self,
        config_yml: str | None = None,
        checkpoint_path: str | None = None,
        model_name: str | None = None,
        local_cache: str | None = None,
        trainer: str | None = None,
        cpu: bool = True,
        seed: int | None = None,
    ) -> None:
        """
        OCP-ASE Calculator

        Args:
            config_yml (str):
                Path to yaml config or could be a dictionary.
            checkpoint_path (str):
                Path to trained checkpoint.
            model_name (str):
                Model name to use. Pretrained model checkpoint will be
                downloaded if not found in your local_cache.
            local_cache (str):
                Directory to save pretrained model checkpoints.
            trainer (str):
                OCP trainer to be used. "forces" for S2EF, "energy" for IS2RE.
            cpu (bool):
                Whether to load and run the model on CPU. Set `False` for GPU.
        """
        setup_imports()
        setup_logging()
        super().__init__()

        if model_name is not None:
            if checkpoint_path is not None:
                raise RuntimeError(
                    "model_name and checkpoint_path were both specified, please use only one at a time"
                )
            if local_cache is None:
                raise NotImplementedError(
                    "Local cache must be set when specifying a model name"
                )
            checkpoint_path = model_name_to_local_file(
                model_name=model_name, local_cache=local_cache
            )

        # Either the config path or the checkpoint path needs to be provided
        assert config_yml or checkpoint_path is not None

        checkpoint = None
        if config_yml is not None:
            if isinstance(config_yml, str):
                config, duplicates_warning, duplicates_error = load_config(config_yml)
                if len(duplicates_warning) > 0:
                    logging.warning(
                        f"Overwritten config parameters from included configs "
                        f"(non-included parameters take precedence): {duplicates_warning}"
                    )
                if len(duplicates_error) > 0:
                    raise ValueError(
                        f"Conflicting (duplicate) parameters in simultaneously "
                        f"included configs: {duplicates_error}"
                    )
            else:
                config = config_yml

            # Only keeps the train data that might have normalizer values
            if isinstance(config["dataset"], list):
                config["dataset"] = config["dataset"][0]
            elif isinstance(config["dataset"], dict):
                config["dataset"] = config["dataset"].get("train", None)
        else:
            # Loads the config from the checkpoint directly (always on CPU).
            checkpoint = torch.load(checkpoint_path, map_location=torch.device("cpu"))
            config = checkpoint["config"]

        if trainer is not None:
            config["trainer"] = trainer
        else:
            config["trainer"] = config.get("trainer", "ocp")

        if "model_attributes" in config:
            config["model_attributes"]["name"] = config.pop("model")
            config["model"] = config["model_attributes"]

        # for checkpoints with relaxation datasets defined, remove to avoid
        # unnecesarily trying to load that dataset
        if "relax_dataset" in config.get("task", {}):
            del config["task"]["relax_dataset"]

        # Calculate the edge indices on the fly
        config["model"]["otf_graph"] = True

        ### backwards compatability with OCP v<2.0
        ### TODO: better format check for older configs
        ### Taken from base_trainer
        if not config.get("loss_functions"):
            logging.warning(
                "Detected old config, converting to new format. Consider updating to avoid potential incompatibilities."
            )
            config = update_config(config)

        self.config = copy.deepcopy(config)
        self.config["checkpoint"] = checkpoint_path
        del config["dataset"]["src"]

        self.trainer = registry.get_trainer_class(config["trainer"])(
            task=config.get("task", {}),
            model=config["model"],
            dataset=[config["dataset"]],
            outputs=config["outputs"],
            loss_functions=config["loss_functions"],
            evaluation_metrics=config["evaluation_metrics"],
            optimizer=config["optim"],
            identifier="",
            slurm=config.get("slurm", {}),
            local_rank=config.get("local_rank", 0),
            is_debug=config.get("is_debug", True),
            cpu=cpu,
            amp=config.get("amp", False),
        )

        if checkpoint_path is not None:
            self.load_checkpoint(checkpoint_path=checkpoint_path, checkpoint=checkpoint)

        seed = seed if seed is not None else self.trainer.config["cmd"]["seed"]
        if seed is None:
            logging.warning(
                "No seed has been set in modelcheckpoint or OCPCalculator! Results may not be reproducible on re-run"
            )
        else:
            self.trainer.set_seed(seed)

        self.a2g = AtomsToGraphs(
            r_energy=False,
            r_forces=False,
            r_distances=False,
            r_pbc=True,
        )
        self.implemented_properties = list(self.config["outputs"].keys())

    def load_checkpoint(
        self, checkpoint_path: str, checkpoint: dict | None = None
    ) -> None:
        """
        Load existing trained model

        Args:
            checkpoint_path: string
                Path to trained model
            checkpoint: dict
                A pretrained checkpoint dict
        """
<<<<<<< HEAD
        checkpoint = checkpoint or {}
=======
>>>>>>> 4e98ea68
        try:
            self.trainer.load_checkpoint(checkpoint_path, checkpoint)
        except NotImplementedError:
            logging.warning("Unable to load checkpoint!")

    def calculate(self, atoms: Atoms | Batch, properties, system_changes) -> None:
        """Calculate implemented properties for a single Atoms object or a Batch of them."""
        super().calculate(atoms, properties, system_changes)
        if isinstance(atoms, Atoms):
            data_object = self.a2g.convert(atoms)
            batch = data_list_collater([data_object], otf_graph=True)
        else:
            batch = atoms

        predictions = self.trainer.predict(batch, per_image=False, disable_tqdm=True)

        for key in predictions:
            _pred = predictions[key]
            _pred = _pred.item() if _pred.numel() == 1 else _pred.cpu().numpy()
            if key in OCPCalculator._reshaped_props:
                _pred = _pred.reshape(OCPCalculator._reshaped_props.get(key)).squeeze()
            self.results[key] = _pred<|MERGE_RESOLUTION|>--- conflicted
+++ resolved
@@ -256,10 +256,6 @@
             checkpoint: dict
                 A pretrained checkpoint dict
         """
-<<<<<<< HEAD
-        checkpoint = checkpoint or {}
-=======
->>>>>>> 4e98ea68
         try:
             self.trainer.load_checkpoint(checkpoint_path, checkpoint)
         except NotImplementedError:
